package proxy

import (
	stdlibcontext "context"
	"crypto/tls"
	"encoding/base64"
	"errors"
	"fmt"
	"io"
	"net"
	"net/http"
	"net/http/httputil"
	"net/url"
	"strconv"
	"time"

	ot "github.com/opentracing/opentracing-go"
	"github.com/opentracing/opentracing-go/ext"
	"github.com/zalando/skipper/circuit"
	"github.com/zalando/skipper/eskip"
	circuitfilters "github.com/zalando/skipper/filters/circuit"
	ratelimitfilters "github.com/zalando/skipper/filters/ratelimit"
	"github.com/zalando/skipper/loadbalancer"
	"github.com/zalando/skipper/logging"
	"github.com/zalando/skipper/metrics"
	"github.com/zalando/skipper/ratelimit"
	"github.com/zalando/skipper/routing"
)

const (
	proxyBufferSize = 8192
	proxyErrorFmt   = "proxy: %s"
	unknownRouteID  = "_unknownroute_"

	// Number of loops allowed by default.
	DefaultMaxLoopbacks = 9

	// The default value set for http.Transport.MaxIdleConnsPerHost.
	DefaultIdleConnsPerHost = 64

	// The default period at which the idle connections are forcibly
	// closed.
	DefaultCloseIdleConnsPeriod = 20 * time.Second
)

// Flags control the behavior of the proxy.
type Flags uint

const (
	FlagsNone Flags = 0

	// Insecure causes the proxy to ignore the verification of
	// the TLS certificates of the backend services.
	Insecure Flags = 1 << iota

	// PreserveOriginal indicates that filters require the
	// preserved original metadata of the request and the response.
	PreserveOriginal

	// PreserveHost indicates whether the outgoing request to the
	// backend should use by default the 'Host' header of the incoming
	// request, or the host part of the backend address, in case filters
	// don't change it.
	PreserveHost

	// Debug indicates that the current proxy instance will be used as a
	// debug proxy. Debug proxies don't forward the request to the
	// route backends, but they execute all filters, and return a
	// JSON document with the changes the filters make to the request
	// and with the approximate changes they would make to the
	// response.
	Debug

	// HopeHeadersRemoval indicates whether the Hop Headers should be removed
	// in compliance with RFC 2616
	HopHeadersRemoval
)

// Options are deprecated alias for Flags.
type Options Flags

const (
	OptionsNone              = Options(FlagsNone)
	OptionsInsecure          = Options(Insecure)
	OptionsPreserveOriginal  = Options(PreserveOriginal)
	OptionsPreserveHost      = Options(PreserveHost)
	OptionsDebug             = Options(Debug)
	OptionsHopHeadersRemoval = Options(HopHeadersRemoval)
)

// Proxy initialization options.
type Params struct {
	// The proxy expects a routing instance that is used to match
	// the incoming requests to routes.
	Routing *routing.Routing

	// Control flags. See the Flags values.
	Flags Flags

	// Same as net/http.Transport.MaxIdleConnsPerHost, but the default
	// is 64. This value supports scenarios with relatively few remote
	// hosts. When the routing table contains different hosts in the
	// range of hundreds, it is recommended to set this options to a
	// lower value.
	IdleConnectionsPerHost int

	// Defines the time period of how often the idle connections are
	// forcibly closed. The default is 12 seconds. When set to less than
	// 0, the proxy doesn't force closing the idle connections.
	CloseIdleConnsPeriod time.Duration

	// And optional list of priority routes to be used for matching
	// before the general lookup tree.
	PriorityRoutes []PriorityRoute

	// The Flush interval for copying upgraded connections
	FlushInterval time.Duration

	// Enable the experimental upgrade protocol feature
	ExperimentalUpgrade bool

	// MaxLoopbacks sets the maximum number of allowed loops. If 0
	// the default (9) is applied. To disable looping, set it to
	// -1. Note, that disabling looping by this option, may result
	// wrong routing depending on the current configuration.
	MaxLoopbacks int

	// CircuitBreakers provides a registry that skipper can use to
	// find the matching circuit breaker for backend requests. If not
	// set, no circuit breakers are used.
	CircuitBreakers *circuit.Registry

	// DefaultHTTPStatus is the HTTP status used when no routes are found
	// for a request.
	DefaultHTTPStatus int

	// RateLimiters provides a registry that skipper can use to
	// find the matching ratelimiter for backend requests. If not
	// set, no ratelimits are used.
	RateLimiters *ratelimit.Registry

	// OpenTracer holds the tracer enabled for this proxy instance
	OpenTracer ot.Tracer

	// Loadbalancer to report unhealthy or dead backends to
	LoadBalancer *loadbalancer.LB

	// Timeout sets the TCP client connection timeout for proxy http connections to the backend
	Timeout time.Duration

	// KeepAlive sets the TCP keepalive for proxy http connections to the backend
	KeepAlive time.Duration

	// DualStack sets if the proxy TCP connections to the backend should be dual stack
	DualStack bool

	// TLSHandshakeTimeout sets the TLS handshake timeout for proxy connections to the backend
	TLSHandshakeTimeout time.Duration

	// MaxIdleConns limits the number of idle connections to all backends, 0 means no limit
	MaxIdleConns int
}

var (
	errMaxLoopbacksReached = errors.New("max loopbacks reached")
	errRouteLookupFailed   = &proxyError{err: errors.New("route lookup failed")}
	errCircuitBreakerOpen  = &proxyError{
		err:              errors.New("circuit breaker open"),
		code:             http.StatusServiceUnavailable,
		additionalHeader: http.Header{"X-Circuit-Open": []string{"true"}},
	}
	errRatelimitError = errors.New("ratelimited")
	hopHeaders        = map[string]bool{
		"Connection":          true,
		"Proxy-Connection":    true,
		"Keep-Alive":          true,
		"Proxy-Authenticate":  true,
		"Proxy-Authorization": true,
		"Te":                true,
		"Trailer":           true,
		"Transfer-Encoding": true,
		"Upgrade":           true,
	}
)

// When set, the proxy will skip the TLS verification on outgoing requests.
func (f Flags) Insecure() bool { return f&Insecure != 0 }

// When set, the filters will receive an unmodified clone of the original
// incoming request and response.
func (f Flags) PreserveOriginal() bool { return f&(PreserveOriginal|Debug) != 0 }

// When set, the proxy will set the, by default, the Host header value
// of the outgoing requests to the one of the incoming request.
func (f Flags) PreserveHost() bool { return f&PreserveHost != 0 }

// When set, the proxy runs in debug mode.
func (f Flags) Debug() bool { return f&Debug != 0 }

// When set, the proxy will remove the Hop Headers
func (f Flags) HopHeadersRemoval() bool { return f&HopHeadersRemoval != 0 }

// Priority routes are custom route implementations that are matched against
// each request before the routes in the general lookup tree.
type PriorityRoute interface {

	// If the request is matched, returns a route, otherwise nil.
	// Additionally it may return a parameter map used by the filters
	// in the route.
	Match(*http.Request) (*routing.Route, map[string]string)
}

type flusherWriter interface {
	http.Flusher
	io.Writer
}

// Proxy instances implement Skipper proxying functionality. For
// initializing, see the WithParams the constructor and Params.
type Proxy struct {
	routing             *routing.Routing
	roundTripper        *http.Transport
	priorityRoutes      []PriorityRoute
	flags               Flags
	metrics             metrics.Metrics
	quit                chan struct{}
	flushInterval       time.Duration
	experimentalUpgrade bool
	maxLoops            int
	breakers            *circuit.Registry
	limiters            *ratelimit.Registry
	log                 logging.Logger
	defaultHTTPStatus   int
	openTracer          ot.Tracer
	lb                  *loadbalancer.LB
}

// proxyError is used to wrap errors during proxying and to indicate
// the required status code for the response sent from the main
// ServeHTTP method. Alternatively, it can indicate that the request
// was already handled, e.g. in case of deprecated shunting or the
// upgrade request.
type proxyError struct {
	err              error
	code             int
	handled          bool
	dialingFailed    bool
	additionalHeader http.Header
}

func (e proxyError) Error() string {
	if e.err != nil {
		return fmt.Sprintf("proxy error with code %d, dialing failed %v, unwrap: %v", e.code, e.DialError(), e.err.Error())
	}

	if e.handled {
		return "request handled in a non-standard way"
	}

	code := e.code
	if code == 0 {
		code = http.StatusInternalServerError
	}

	return fmt.Sprintf("proxy error: %d", code)
}

// DialError returns true if the error was caused while dialing TCP or
// TLS connections, before HTTP data was sent. It is safe to retry
// a call, if this returns true.
func (e *proxyError) DialError() bool {
	return e.dialingFailed
}

func (e *proxyError) NetError() net.Error {
	if perr, ok := e.err.(net.Error); ok {
		return perr
	}
	return nil
}

func copyHeader(to, from http.Header) {
	for k, v := range from {
		to[http.CanonicalHeaderKey(k)] = v
	}
}

func copyHeaderExcluding(to, from http.Header, excludeHeaders map[string]bool) {
	for k, v := range from {
		if _, ok := excludeHeaders[k]; !ok {
			to[http.CanonicalHeaderKey(k)] = v
		}
	}
}

func cloneHeader(h http.Header) http.Header {
	hh := make(http.Header)
	copyHeader(hh, h)
	return hh
}

func cloneHeaderExcluding(h http.Header, excludeList map[string]bool) http.Header {
	hh := make(http.Header)
	copyHeaderExcluding(hh, h, excludeList)
	return hh
}

// copies a stream with flushing on every successful read operation
// (similar to io.Copy but with flushing)
func copyStream(to flusherWriter, from io.Reader) error {
	b := make([]byte, proxyBufferSize)

	for {
		l, rerr := from.Read(b)
		if rerr != nil && rerr != io.EOF {
			return rerr
		}

		if l > 0 {
			_, werr := to.Write(b[:l])
			if werr != nil {
				return werr
			}

			to.Flush()
		}

		if rerr == io.EOF {
			return nil
		}
	}
}

// creates an outgoing http request to be forwarded to the route endpoint
// based on the augmented incoming request
func mapRequest(r *http.Request, rt *routing.Route, host string, removeHopHeaders bool) (*http.Request, error) {
	u := r.URL
	u.Scheme = rt.Scheme
	u.Host = rt.Host

	body := r.Body
	if r.ContentLength == 0 {
		body = nil
	}

	rr, err := http.NewRequest(r.Method, u.String(), body)
	rr.ContentLength = r.ContentLength
	if err != nil {
		return nil, err
	}

	if removeHopHeaders {
		rr.Header = cloneHeaderExcluding(r.Header, hopHeaders)
	} else {
		rr.Header = cloneHeader(r.Header)
	}
	rr.Host = host

	// If there is basic auth configured in the URL we add them as headers
	if u.User != nil {
		up := u.User.String()
		upBase64 := base64.StdEncoding.EncodeToString([]byte(up))
		rr.Header.Add("Authorization", fmt.Sprintf("Basic %s", upBase64))
	}

	rr = rr.WithContext(r.Context())

	return rr, nil
}

type skipperDialer struct {
	net.Dialer
	f func(ctx stdlibcontext.Context, network, addr string) (net.Conn, error)
}

func newSkipperDialer(d net.Dialer) *skipperDialer {
	return &skipperDialer{
		Dialer: d,
		f:      d.DialContext,
	}
}

// DialContext wraps net.Dialer's DialContext and returns an error,
// that can be checked if it was a Transport (TCP/TLS handshake) error
// or timeout, or a timeout from http, which is not in general
// retrieable.
func (dc *skipperDialer) DialContext(ctx stdlibcontext.Context, network, addr string) (net.Conn, error) {
	con, err := dc.f(ctx, network, addr)
	if err != nil {
		return nil, &proxyError{
			err:           err,
			code:          -1,   // omit 0 handling in proxy.Error()
			dialingFailed: true, // indicate error happened before http
		}
	}
	return con, nil
}

// New returns an initialized Proxy.
// Deprecated, see WithParams and Params instead.
func New(r *routing.Routing, options Options, pr ...PriorityRoute) *Proxy {
	return WithParams(Params{
		Routing:              r,
		Flags:                Flags(options),
		PriorityRoutes:       pr,
		CloseIdleConnsPeriod: -time.Second,
	})
}

// WithParams returns an initialized Proxy.
func WithParams(p Params) *Proxy {
	if p.IdleConnectionsPerHost <= 0 {
		p.IdleConnectionsPerHost = DefaultIdleConnsPerHost
	}

	if p.CloseIdleConnsPeriod == 0 {
		p.CloseIdleConnsPeriod = DefaultCloseIdleConnsPeriod
	}

	if p.OpenTracer == nil {
		p.OpenTracer = &ot.NoopTracer{}
	}

	tr := &http.Transport{
		DialContext: newSkipperDialer(net.Dialer{
			Timeout:   p.Timeout,
			KeepAlive: p.KeepAlive,
			DualStack: p.DualStack,
		}).DialContext,
		TLSHandshakeTimeout: p.TLSHandshakeTimeout,
		//ResponseHeaderTimeout: 60 * time.Second,
		//ExpectContinueTimeout: 30 * time.Second,
		MaxIdleConns:        p.MaxIdleConns,
		MaxIdleConnsPerHost: p.IdleConnectionsPerHost,
		IdleConnTimeout:     p.CloseIdleConnsPeriod,
	}

	quit := make(chan struct{})
	// We need this to reliably fade on DNS change, which is right
	// now not fixed with IdleConnTimeout in the http.Transport.
	// https://github.com/golang/go/issues/23427
	if p.CloseIdleConnsPeriod > 0 {
		go func() {
			for {
				select {
				case <-time.After(p.CloseIdleConnsPeriod):
					tr.CloseIdleConnections()
				case <-quit:
					return
				}
			}
		}()
	}

	if p.Flags.Insecure() {
		tr.TLSClientConfig = &tls.Config{InsecureSkipVerify: true}
	}

	m := metrics.Default
	if p.Flags.Debug() {
		m = metrics.Void
	}

	if p.MaxLoopbacks == 0 {
		p.MaxLoopbacks = DefaultMaxLoopbacks
	} else if p.MaxLoopbacks < 0 {
		p.MaxLoopbacks = 0
	}

	defaultHTTPStatus := http.StatusNotFound

	if p.DefaultHTTPStatus >= http.StatusContinue && p.DefaultHTTPStatus <= http.StatusNetworkAuthenticationRequired {
		defaultHTTPStatus = p.DefaultHTTPStatus
	}

	return &Proxy{
		routing:             p.Routing,
		roundTripper:        tr,
		priorityRoutes:      p.PriorityRoutes,
		flags:               p.Flags,
		metrics:             m,
		quit:                quit,
		flushInterval:       p.FlushInterval,
		experimentalUpgrade: p.ExperimentalUpgrade,
		maxLoops:            p.MaxLoopbacks,
		breakers:            p.CircuitBreakers,
		limiters:            p.RateLimiters,
		log:                 &logging.DefaultLog{},
		defaultHTTPStatus:   defaultHTTPStatus,
		openTracer:          p.OpenTracer,
		lb:                  p.LoadBalancer,
	}
}

func tryCatch(p func(), onErr func(err interface{})) {
	defer func() {
		if err := recover(); err != nil {
			onErr(err)
		}
	}()

	p()
}

// applies filters to a request
func (p *Proxy) applyFiltersToRequest(f []*routing.RouteFilter, ctx *context) []*routing.RouteFilter {
	filtersStart := time.Now()

	var filters = make([]*routing.RouteFilter, 0, len(f))
	for _, fi := range f {
		start := time.Now()
		tryCatch(func() {
			ctx.setMetricsPrefix(fi.Name)
			fi.Request(ctx)
			p.metrics.MeasureFilterRequest(fi.Name, start)
		}, func(err interface{}) {
			if p.flags.Debug() {
				// these errors are collected for the debug mode to be able
				// to report in the response which filters failed.
				ctx.debugFilterPanics = append(ctx.debugFilterPanics, err)
				return
			}

			p.log.Errorf("error while processing filter during request: %s: %v", fi.Name, err)
		})

		filters = append(filters, fi)
		if ctx.deprecatedShunted() || ctx.shunted() {
			break
		}
	}

	p.metrics.MeasureAllFiltersRequest(ctx.route.Id, filtersStart)
	return filters
}

// applies filters to a response in reverse order
func (p *Proxy) applyFiltersToResponse(filters []*routing.RouteFilter, ctx *context) {
	filtersStart := time.Now()

	count := len(filters)
	for i := range filters {
		fi := filters[count-1-i]
		start := time.Now()
		tryCatch(func() {
			ctx.setMetricsPrefix(fi.Name)
			fi.Response(ctx)
			p.metrics.MeasureFilterResponse(fi.Name, start)
		}, func(err interface{}) {
			if p.flags.Debug() {
				// these errors are collected for the debug mode to be able
				// to report in the response which filters failed.
				ctx.debugFilterPanics = append(ctx.debugFilterPanics, err)
				return
			}

			p.log.Errorf("error while processing filters during response: %s: %v", fi.Name, err)
		})
	}

	p.metrics.MeasureAllFiltersResponse(ctx.route.Id, filtersStart)
}

// addBranding overwrites any existing `X-Powered-By` or `Server` header from headerMap
func addBranding(headerMap http.Header) {
	if headerMap.Get("Server") == "" {
		headerMap.Set("Server", "Skipper")
	}
}

func (p *Proxy) lookupRoute(ctx *context) (rt *routing.Route, params map[string]string) {
	for _, prt := range p.priorityRoutes {
		rt, params = prt.Match(ctx.request)
		if rt != nil {
			return rt, params
		}
	}

	return ctx.routeLookup.Do(ctx.request)
}

// send a premature error response
func (p *Proxy) sendError(c *context, id string, code int) {
	addBranding(c.responseWriter.Header())
	http.Error(c.responseWriter, http.StatusText(code), code)
	p.metrics.MeasureServe(
		id,
		c.metricsHost(),
		c.request.Method,
		code,
		c.startServe,
	)
}

func (p *Proxy) makeUpgradeRequest(ctx *context, route *routing.Route, req *http.Request) error {
	// have to parse url again, because path is not copied by mapRequest
	backendURL, err := url.Parse(route.Backend)
	if err != nil {
		p.log.Errorf("can not parse backend %s, caused by: %s", route.Backend, err)
		return &proxyError{
			err:  err,
			code: http.StatusBadGateway,
		}
	}

	reverseProxy := httputil.NewSingleHostReverseProxy(backendURL)
	reverseProxy.FlushInterval = p.flushInterval
	upgradeProxy := upgradeProxy{
		backendAddr:     backendURL,
		reverseProxy:    reverseProxy,
		insecure:        p.flags.Insecure(),
		tlsClientConfig: p.roundTripper.TLSClientConfig,
	}

	upgradeProxy.serveHTTP(ctx.responseWriter, req)
	p.log.Debugf("finished upgraded protocol %s session", getUpgradeRequest(ctx.request))
	return nil
}

<<<<<<< HEAD
func (p *Proxy) makeBackendRequest(ctx *context) (*http.Response, error) {
	req, err := mapRequest(ctx.request, ctx.route, ctx.outgoingHost, p.flags.HopHeadersRemoval())
=======
func (p *Proxy) makeBackendRequest(ctx *context) (*http.Response, *proxyError) {
	req, err := mapRequest(ctx.request, ctx.route, ctx.outgoingHost)
>>>>>>> 52212b4e
	if err != nil {
		p.log.Errorf("could not map backend request, caused by: %v", err)
		return nil, &proxyError{err: err}
	}

	if p.experimentalUpgrade && isUpgradeRequest(req) {
		if err := p.makeUpgradeRequest(ctx, ctx.route, req); err != nil {
			return nil, &proxyError{err: err}
		}

		// We are not owner of the connection anymore.
		return nil, &proxyError{handled: true}
	}

	ingress := ot.SpanFromContext(req.Context())
	var proxySpan ot.Span
	if ingress == nil {
		proxySpan = p.openTracer.StartSpan("proxy")
	} else {
		proxySpan = p.openTracer.StartSpan("proxy", ot.ChildOf(ingress.Context()))
	}
	ext.SpanKind.Set(proxySpan, ext.SpanKindRPCClientEnum)
	u := cloneURL(req.URL)
	u.RawQuery = ""
	ext.HTTPUrl.Set(proxySpan, u.String())
	ext.HTTPMethod.Set(proxySpan, req.Method)
	proxySpan.SetTag("skipper.route", ctx.route.String())
	defer proxySpan.Finish()

	carrier := ot.HTTPHeadersCarrier(req.Header)
	p.openTracer.Inject(proxySpan.Context(), ot.HTTPHeaders, carrier)

	req = req.WithContext(ot.ContextWithSpan(req.Context(), proxySpan))

	response, err := p.roundTripper.RoundTrip(req)
	if err != nil {
		if perr, ok := err.(*proxyError); ok {
			p.log.Errorf("Failed to do backend roundtrip to %s: %v", ctx.route.Backend, perr)
			//p.lb.AddHealthcheck(ctx.route.Backend)
			return nil, perr

		} else if nerr, ok := err.(net.Error); ok {
			p.log.Errorf("net.Error during backend roundtrip to %s: timeout=%v temporary=%v: %v", ctx.route.Backend, nerr.Timeout(), nerr.Temporary(), err)
			//p.lb.AddHealthcheck(ctx.route.Backend)
			if nerr.Timeout() {
				return nil, &proxyError{
					err:  err,
					code: http.StatusGatewayTimeout,
				}
			} else if !nerr.Temporary() {
				return nil, &proxyError{
					err:  err,
					code: http.StatusServiceUnavailable,
				}
			} else {
				return nil, &proxyError{
					err:  err,
					code: http.StatusInternalServerError,
				}
			}
		}
		p.log.Errorf("error during backend roundtrip: %s: %v", ctx.route.Id, err)
		return nil, &proxyError{err: err}
	}
	ext.HTTPStatusCode.Set(proxySpan, uint16(response.StatusCode))
	return response, nil
}

// checkRatelimit is used in case of a route ratelimit
// configuration. It returns the used ratelimit.Settings and true if
// the request passed in the context should be allowed.
func (p *Proxy) checkRatelimit(ctx *context) (ratelimit.Settings, bool) {
	if p.limiters == nil {
		return ratelimit.Settings{}, true
	}

	settings, ok := ctx.stateBag[ratelimitfilters.RouteSettingsKey].(ratelimit.Settings)
	if !ok {
		return ratelimit.Settings{}, true
	}
	settings.Host = ctx.outgoingHost

	rl := p.limiters.Get(settings)
	if rl == nil {
		return settings, true
	}

	if settings.Lookuper == nil {
		p.log.Error("lookuper is nil")
		return settings, true
	}
	s := settings.Lookuper.Lookup(ctx.Request())

	if s == "" {
		return settings, true
	}
	return settings, rl.Allow(s)
}

func (p *Proxy) checkBreaker(c *context) (func(bool), bool) {
	if p.breakers == nil {
		return nil, true
	}

	settings, _ := c.stateBag[circuitfilters.RouteSettingsKey].(circuit.BreakerSettings)
	settings.Host = c.outgoingHost

	b := p.breakers.Get(settings)
	if b == nil {
		return nil, true
	}

	done, ok := b.Allow()
	return done, ok
}

func ratelimitError(settings ratelimit.Settings) error {
	return &proxyError{
		err:  errRatelimitError,
		code: http.StatusTooManyRequests,
		additionalHeader: http.Header{
			ratelimit.Header: []string{strconv.Itoa(settings.MaxHits * int(time.Hour/settings.TimeWindow))},
		},
	}
}

func (p *Proxy) do(ctx *context) error {
	if ctx.loopCounter > p.maxLoops {
		return errMaxLoopbacksReached
	}

	ctx.loopCounter++

	// proxy global setting
	if settings, ok := p.limiters.Check(ctx.request); !ok {
		p.log.Debugf("proxy.go limiter settings: %s", settings)
		rerr := ratelimitError(settings)
		return rerr
	}

	lookupStart := time.Now()
	route, params := p.lookupRoute(ctx)
	p.metrics.MeasureRouteLookup(lookupStart)

	if route == nil {
		if !p.flags.Debug() {
			p.metrics.IncRoutingFailures()
		}

		p.log.Debugf("could not find a route for %v", ctx.request.URL)
		return errRouteLookupFailed
	}

	ctx.applyRoute(route, params, p.flags.PreserveHost())

	processedFilters := p.applyFiltersToRequest(ctx.route.Filters, ctx)
	// per route rate limit
	if settings, allow := p.checkRatelimit(ctx); !allow {
		rerr := ratelimitError(settings)
		return rerr
	}

	if ctx.deprecatedShunted() {
		p.log.Debug("deprecated shunting detected in route: %s", ctx.route.Id)
		return &proxyError{handled: true}
	} else if ctx.shunted() || ctx.route.Shunt || ctx.route.BackendType == eskip.ShuntBackend {
		ctx.ensureDefaultResponse()
	} else if ctx.route.BackendType == eskip.LoopBackend {
		loopCTX := ctx.clone()
		if err := p.do(loopCTX); err != nil {
			return err
		}

		ctx.setResponse(loopCTX.response, p.flags.PreserveOriginal())
	} else if p.flags.Debug() {
		debugReq, err := mapRequest(ctx.request, ctx.route, ctx.outgoingHost, p.flags.HopHeadersRemoval())
		if err != nil {
			return &proxyError{err: err}
		}

		ctx.outgoingDebugRequest = debugReq
		ctx.setResponse(&http.Response{Header: make(http.Header)}, p.flags.PreserveOriginal())
	} else {
		done, allow := p.checkBreaker(ctx)
		if !allow {
			return errCircuitBreakerOpen
		}

		backendStart := time.Now()
		rsp, perr := p.makeBackendRequest(ctx)
		if perr != nil {
			if done != nil {
				done(false)
			}

			p.metrics.IncErrorsBackend(ctx.route.Id)

			if perr.DialError() && ctx.route.IsLoadBalanced {
				// here we do a transparent retry, because we know it's safe to do
				origRoute := ctx.route.Me
				if ctx.route.Next != nil && origRoute != ctx.route.Next {
					ctx.route = ctx.route.Next
				} else if ctx.route.Head != nil && origRoute != ctx.route.Head {
					ctx.route = ctx.route.Head
				}

				perr = nil
				var perr2 *proxyError
				rsp, perr2 = p.makeBackendRequest(ctx)
				if perr2 != nil {
					p.log.Errorf("Failed to do backend request to %s, retry failed to %s: %v", origRoute.Backend, ctx.route.Backend, perr2)
					if perr2.code >= http.StatusInternalServerError {
						p.metrics.MeasureBackend5xx(backendStart)
					}
					return perr2.err
				}
				p.log.Infof("Successfully retry to %v, orig %v, code: %d", ctx.route.Backend, origRoute.Backend, rsp.StatusCode)
			} else {
				p.log.Errorf("Failed to do backend request to %s: %v", ctx.route.Backend, perr)
				return perr.err
			}
		}

		if rsp.StatusCode >= http.StatusInternalServerError {
			p.metrics.MeasureBackend5xx(backendStart)
		}

		if done != nil {
			done(rsp.StatusCode < http.StatusInternalServerError)
		}

		ctx.setResponse(rsp, p.flags.PreserveOriginal())
		p.metrics.MeasureBackend(ctx.route.Id, backendStart)
		p.metrics.MeasureBackendHost(ctx.route.Host, backendStart)
	}

	addBranding(ctx.response.Header)
	p.applyFiltersToResponse(processedFilters, ctx)
	return nil
}

func (p *Proxy) serveResponse(ctx *context) {
	if p.flags.Debug() {
		dbgResponse(ctx.responseWriter, &debugInfo{
			route:        &ctx.route.Route,
			incoming:     ctx.originalRequest,
			outgoing:     ctx.outgoingDebugRequest,
			response:     ctx.response,
			filterPanics: ctx.debugFilterPanics,
		})

		return
	}

	start := time.Now()
	copyHeader(ctx.responseWriter.Header(), ctx.response.Header)
	ctx.responseWriter.WriteHeader(ctx.response.StatusCode)
	err := copyStream(ctx.responseWriter.(flusherWriter), ctx.response.Body)
	if err != nil {
		p.metrics.IncErrorsStreaming(ctx.route.Id)
		p.log.Error("error while copying the response stream", err)
	} else {
		p.metrics.MeasureResponse(ctx.response.StatusCode, ctx.request.Method, ctx.route.Id, start)
	}
}

func (p *Proxy) errorResponse(ctx *context, err error) {
	perr, ok := err.(*proxyError)
	if ok && perr.handled {
		return
	}

	id := unknownRouteID
	if ctx.route != nil {
		id = ctx.route.Id
	}

	code := http.StatusInternalServerError
	if ok && perr.code != 0 {
		code = perr.code
	}

	if p.flags.Debug() {
		di := &debugInfo{
			incoming:     ctx.originalRequest,
			outgoing:     ctx.outgoingDebugRequest,
			response:     ctx.response,
			err:          err,
			filterPanics: ctx.debugFilterPanics,
		}

		if ctx.route != nil {
			di.route = &ctx.route.Route
		}

		dbgResponse(ctx.responseWriter, di)
		return
	}

	if ok && len(perr.additionalHeader) > 0 {
		copyHeader(ctx.responseWriter.Header(), perr.additionalHeader)

	}
	switch {
	case err == errRouteLookupFailed:
		code = p.defaultHTTPStatus
	case ok && perr.err == errRatelimitError:
		code = perr.code
	default:
		p.log.Errorf("error while proxying, route %s, status code %d: %v", id, code, err)
	}

	p.sendError(ctx, id, code)
}

// http.Handler implementation
func (p *Proxy) ServeHTTP(w http.ResponseWriter, r *http.Request) {
	ctx := newContext(w, r, p.flags.PreserveOriginal(), p.metrics, p.routing.Get())
	ctx.startServe = time.Now()
	ctx.tracer = p.openTracer

	carrier := ot.HTTPHeadersCarrier(r.Header)
	wireContext, err := p.openTracer.Extract(ot.HTTPHeaders, carrier)
	var span ot.Span
	if err == nil {
		span = p.openTracer.StartSpan("ingress", ext.RPCServerOption(wireContext))
	} else {
		p.log.Debugf("extracting span from wire: %s", err)
		span = p.openTracer.StartSpan("ingress")
	}
	ext.HTTPUrl.Set(span, r.URL.Path)
	ext.HTTPMethod.Set(span, r.Method)
	defer span.Finish()

	ctx.request = ctx.request.WithContext(ot.ContextWithSpan(ctx.request.Context(), span))

	defer func() {
		if ctx.response != nil && ctx.response.Body != nil {
			err := ctx.response.Body.Close()
			if err != nil {
				p.log.Error("error during closing the response body", err)
			}
		}
	}()

	err = p.do(ctx)
	if err != nil {
		p.errorResponse(ctx, err)
		return
	}

	p.serveResponse(ctx)
	p.metrics.MeasureServe(
		ctx.route.Id,
		ctx.metricsHost(),
		r.Method,
		ctx.response.StatusCode,
		ctx.startServe,
	)
}

// Close causes the proxy to stop closing idle
// connections and, currently, has no other effect.
// It's primary purpose is to support testing.
func (p *Proxy) Close() error {
	close(p.quit)
	return nil
}<|MERGE_RESOLUTION|>--- conflicted
+++ resolved
@@ -287,6 +287,8 @@
 
 func copyHeaderExcluding(to, from http.Header, excludeHeaders map[string]bool) {
 	for k, v := range from {
+		// The http package converts header names to their canonical version.
+		// Meaning that the lookup below will be done using the canonical version of the header.
 		if _, ok := excludeHeaders[k]; !ok {
 			to[http.CanonicalHeaderKey(k)] = v
 		}
@@ -617,13 +619,8 @@
 	return nil
 }
 
-<<<<<<< HEAD
-func (p *Proxy) makeBackendRequest(ctx *context) (*http.Response, error) {
+func (p *Proxy) makeBackendRequest(ctx *context) (*http.Response, *proxyError) {
 	req, err := mapRequest(ctx.request, ctx.route, ctx.outgoingHost, p.flags.HopHeadersRemoval())
-=======
-func (p *Proxy) makeBackendRequest(ctx *context) (*http.Response, *proxyError) {
-	req, err := mapRequest(ctx.request, ctx.route, ctx.outgoingHost)
->>>>>>> 52212b4e
 	if err != nil {
 		p.log.Errorf("could not map backend request, caused by: %v", err)
 		return nil, &proxyError{err: err}
